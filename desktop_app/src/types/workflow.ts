--- conflicted
+++ resolved
@@ -398,11 +398,10 @@
   workflow_id?: string;
   workflow_name?: string;
   execution_status: string;
-<<<<<<< HEAD
+
   created_at?: string;
   execution_mode?: string;
-=======
->>>>>>> 297058f7
+
   started_at?: string;
   completed_at?: string;
   input_data?: any;
