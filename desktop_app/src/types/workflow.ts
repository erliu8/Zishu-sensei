--- conflicted
+++ resolved
@@ -398,18 +398,10 @@
   workflow_id?: string;
   workflow_name?: string;
   execution_status: string;
-<<<<<<< HEAD
+
   created_at?: string;
   execution_mode?: string;
-=======
-
-  created_at?: string;
-  execution_mode?: string;
-
-  created_at?: string;
-  execution_mode?: string;
-
->>>>>>> 7440a616
+
   started_at?: string;
   completed_at?: string;
   input_data?: any;
